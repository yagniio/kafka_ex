--- conflicted
+++ resolved
@@ -10,7 +10,7 @@
     def broker_for_topic(metadata, brokers, topic, partition) do
       case Enum.find(metadata.topic_metadatas, &(topic == &1.topic)) do
         nil -> nil
-        topic_metadata -> 
+        topic_metadata ->
           case Enum.find(topic_metadata.partition_metadatas, &(partition == &1.partition_id)) do
             nil -> nil
             lead_broker ->
@@ -32,14 +32,11 @@
 
   defmodule Broker do
     defstruct node_id: 0, host: "", port: 0, socket: nil
-<<<<<<< HEAD
     @type t :: %Broker{node_id: non_neg_integer, host: binary, port: non_neg_integer, socket: nil | :gen_tcp.socket}
-=======
 
     def connected?(broker = %Broker{}) do
       broker.socket != nil
     end
->>>>>>> de17e28c
   end
 
   defmodule TopicMetadata do
